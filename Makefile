ifndef config
ifdef CXXNET_CONFIG
	config = $(CXXNET_CONFIG)
else ifneq ("$(wildcard ./config.mk)","")
	config = config.mk
else
	config = make/config.mk
endif
endif

ifndef DMLC_CORE
	DMLC_CORE = dmlc-core
endif

ifneq ($(USE_OPENMP), 1)
	export NO_OPENMP = 1
endif

# use customized config file
include $(config)
include mshadow/make/mshadow.mk
include $(DMLC_CORE)/make/dmlc.mk
unexport NO_OPENMP

# all tge possible warning tread
WARNFLAGS= -Wall
CFLAGS = -DMSHADOW_FORCE_STREAM $(WARNFLAGS)

# CFLAGS for debug
ifeq ($(DEBUG), 1)
	CFLAGS += -g -O0
else
	CFLAGS += -O3
endif
CFLAGS += -I./mshadow/ -I./dmlc-core/include -fPIC -Iinclude $(MSHADOW_CFLAGS)
LDFLAGS = -pthread $(MSHADOW_LDFLAGS) $(DMLC_LDFLAGS)
NVCCFLAGS = --use_fast_math -g -O3 -ccbin $(CXX) $(MSHADOW_NVCCFLAGS)
ROOTDIR = $(CURDIR)

ifndef LINT_LANG
	LINT_LANG="all"
endif

# setup opencv
ifeq ($(USE_OPENCV), 1)
	CFLAGS += -DMXNET_USE_OPENCV=1 `pkg-config --cflags opencv`
	LDFLAGS += `pkg-config --libs opencv`
	BIN += bin/im2rec
else
	CFLAGS+= -DMXNET_USE_OPENCV=0
endif

ifeq ($(USE_OPENMP), 1)
	CFLAGS += -fopenmp
endif

ifeq ($(USE_CUDNN), 1)
	CFLAGS += -DMSHADOW_USE_CUDNN=1
	LDFLAGS += -lcudnn
endif

ifeq ($(USE_THREADED_ENGINE), 1)
	CFLAGS += -DMXNET_USE_THREADED_ENGINE
endif

ifneq ($(ADD_CFLAGS), NONE)
	CFLAGS += $(ADD_CFLAGS)
endif

ifneq ($(ADD_LDFLAGS), NONE)
	LDFLAGS += $(ADD_LDFLAGS)
endif

ifneq ($(USE_CUDA_PATH), NONE)
	NVCC=$(USE_CUDA_PATH)/bin/nvcc
endif

<<<<<<< HEAD
# ps-lite
PS_PATH=./ps-lite
DEPS_PATH=$(shell pwd)/deps
include $(PS_PATH)/make/ps.mk
ifeq ($(USE_DIST_KVSTORE), 1)
	CFLAGS += -DMXNET_USE_DIST_KVSTORE -I$(PS_PATH)/src
	LIB_DEP += $(PS_PATH)/build/libps.a
	LDFLAGS += -Wl,-rpath,$(DEPS_PATH)/lib $(PS_LDFLAGS_SO)
endif

.PHONY: clean all test lint doc clean_all
=======
.PHONY: clean all test lint doc clean_all rcpplint
>>>>>>> 95aa9813

all: lib/libmxnet.a lib/libmxnet.so $(BIN)

SRC = $(wildcard src/*.cc src/*/*.cc)
OBJ = $(patsubst src/%.cc, build/%.o, $(SRC))
CUSRC = $(wildcard src/*/*.cu)
CUOBJ = $(patsubst src/%.cu, build/%_gpu.o, $(CUSRC))

LIB_DEP += $(DMLC_CORE)/libdmlc.a
ALL_DEP = $(OBJ) $(LIB_DEP)
ifeq ($(USE_CUDA), 1)
	ALL_DEP += $(CUOBJ)
endif

build/%.o: src/%.cc $(LIB_DEP)
	@mkdir -p $(@D)
	$(CXX) -std=c++0x $(CFLAGS) -MM -MT build/$*.o $< >build/$*.d
	$(CXX) -std=c++0x -c $(CFLAGS) -c $< -o $@

build/%_gpu.o: src/%.cu $(LIB_DEP)
	@mkdir -p $(@D)
	$(NVCC) $(NVCCFLAGS) -Xcompiler "$(CFLAGS)" -M build/$*_gpu.o $< >build/$*_gpu.d
	$(NVCC) -c -o $@ $(NVCCFLAGS) -Xcompiler "$(CFLAGS)" $<

lib/libmxnet.a: $(ALL_DEP)
	ar crv $@ $(filter %.o, $?)

lib/libmxnet.so: $(ALL_DEP)
	$(CXX) $(CFLAGS) -shared -o $@ $(filter %.o %.a, $^) $(LDFLAGS)

# ps-lite
$(PS_PATH)/build/libps.a:
	$(MAKE) CXX=$(CXX) DEPS_PATH=$(DEPS_PATH) -C $(PS_PATH) deps
	$(MAKE) CXX=$(CXX) DEPS_PATH=$(DEPS_PATH) -C $(PS_PATH) ps

$(DMLC_CORE)/libdmlc.a:
	+ cd $(DMLC_CORE); make libdmlc.a config=$(ROOTDIR)/$(config); cd $(ROOTDIR)

bin/im2rec: tools/im2rec.cc $(DMLC_CORE)/libdmlc.a

$(BIN) :
	$(CXX) $(CFLAGS)  -o $@ $(filter %.cpp %.o %.c %.a %.cc, $^) $(LDFLAGS)

include tests/cpp/unittest.mk

test: $(TEST)

lint: rcpplint
	python dmlc-core/scripts/lint.py mxnet ${LINT_LANG} include src scripts python

rcpplint:
	python dmlc-core/scripts/lint.py mxnet-rcpp ${LINT_LANG} R-package/src

doxygen:
	doxygen doc/Doxyfile

clean:
	$(RM) -r build lib/lib* *~ */*~ */*/*~ */*/*/*~

clean_all: clean
	cd $(DMLC_CORE); make clean; cd -
	cd $(PS_PATH); make clean; cd -

-include build/*.d
-include build/*/*.d<|MERGE_RESOLUTION|>--- conflicted
+++ resolved
@@ -75,7 +75,6 @@
 	NVCC=$(USE_CUDA_PATH)/bin/nvcc
 endif
 
-<<<<<<< HEAD
 # ps-lite
 PS_PATH=./ps-lite
 DEPS_PATH=$(shell pwd)/deps
@@ -86,10 +85,7 @@
 	LDFLAGS += -Wl,-rpath,$(DEPS_PATH)/lib $(PS_LDFLAGS_SO)
 endif
 
-.PHONY: clean all test lint doc clean_all
-=======
 .PHONY: clean all test lint doc clean_all rcpplint
->>>>>>> 95aa9813
 
 all: lib/libmxnet.a lib/libmxnet.so $(BIN)
 
